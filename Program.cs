--- conflicted
+++ resolved
@@ -1,7 +1,6 @@
 ﻿using MathFunctions;
 using System;
 
-<<<<<<< HEAD
 // 1. Усі класи обгорнуто в простір імен.
 namespace MathFunctions
 {
@@ -143,204 +142,21 @@
         {
             return $"Масштабована функція: f(x) = {Scale} * [({A1}x + {A0}) / ({B1}x + {B0})]";
         }
-=======
-
-
-// Базовий клас для дробово-лінійної функції
-
-// f(x) = (a1*x + a0) / (b1*x + b0)
-
-public class FractionalLinearFunction
+    }
+
+}
+
+
+
+// Головний клас програми
+
+class Program
 
 {
 
-    // Коефіцієнти доступні для наслідування
-
-    protected double a1, a0;
-
-    protected double b1, b0;
-
-
-
-    // Конструктор
-
-    public FractionalLinearFunction()
-
-    {
-
-        a1 = 0; a0 = 0;
-
-        b1 = 0; b0 = 0;
-
-    }
-
-
-
-    // Метод для задання коефіцієнтів
-
-    public virtual void SetCoefficients(double a1_val, double a0_val, double b1_val, double b0_val)
-
-    {
-
-        a1 = a1_val;
-
-        a0 = a0_val;
-
-        b1 = b1_val;
-
-        b0 = b0_val;
-
-    }
-
-
-
-    // Метод для виведення коефіцієнтів на екран
-
-    public virtual void DisplayCoefficients()
-
-    {
-
-        Console.WriteLine("Функція: (a1*x + a0) / (b1*x + b0)");
-
-        Console.WriteLine($"Коефіцієнти чисельника: a1 = {a1}, a0 = {a0}");
-
-        Console.WriteLine($"Коефіцієнти знаменника: b1 = {b1}, b0 = {b0}");
-
-    }
-
-
-
-    // Метод для знаходження значення в заданій точці
-
-    public virtual double CalculateValue(double x)
-
-    {
-
-        double denominator = b1 * x + b0;
-
-        if (Math.Abs(denominator) < 1e-9) // Перевірка на ділення на нуль
-
-        {
-
-            Console.Error.WriteLine($"Помилка: Ділення на нуль! Знаменник дорівнює нулю в точці x = {x}");
-
-            return double.NaN; // Повертаємо "не число"
-
-        }
-
-        return (a1 * x + a0) / denominator;
-
-    }
-
-}
-
-
-
-// Похідний клас для дробової функції
-
-// f(x) = (a2*x^2 + a1*x + a0) / (b2*x^2 + b1*x + b0)
-
-public class FractionalFunction : FractionalLinearFunction
-
-{
-
-    private double a2;
-
-    private double b2;
-
-
-
-    // Конструктор
-
-    public FractionalFunction() : base() // Виклик конструктора базового класу
-
-    {
-
-        a2 = 0;
-
-        b2 = 0;
-
-    }
-
-
-
-    // Новий метод для задання всіх коефіцієнтів
-
-    public void SetCoefficients(double a2_val, double a1_val, double a0_val, double b2_val, double b1_val, double b0_val)
-
-    {
-
-        // Встановлюємо спільні коефіцієнти через метод базового класу
-
-        base.SetCoefficients(a1_val, a0_val, b1_val, b0_val);
-
-        // Встановлюємо нові коефіцієнти
-
-        a2 = a2_val;
-
-        b2 = b2_val;
-
-    }
-
-
-
-    // Перевизначений метод для виведення коефіцієнтів
-
-    public override void DisplayCoefficients()
-
-    {
-
-        Console.WriteLine("Функція: (a2*x^2 + a1*x + a0) / (b2*x^2 + b1*x + b0)");
-
-        Console.WriteLine($"Коефіцієнти чисельника: a2 = {a2}, a1 = {a1}, a0 = {a0}");
-
-        Console.WriteLine($"Коефіцієнти знаменника: b2 = {b2}, b1 = {b1}, b0 = {b0}");
-
-    }
-
-
-
-    // Перевизначений метод для знаходження значення в точці
-
-    public override double CalculateValue(double x)
-
-    {
-
-        double numerator = a2 * x * x + a1 * x + a0;
-
-        double denominator = b2 * x * x + b1 * x + b0;
-
-
-
-        if (Math.Abs(denominator) < 1e-9) // Перевірка на ділення на нуль
-
-        {
-
-            Console.Error.WriteLine($"Помилка: Ділення на нуль! Знаменник дорівнює нулю в точці x = {x}");
-
-            return double.NaN;
-
-        }
-
-        return numerator / denominator;
-
->>>>>>> 11b3ef9f
-    }
-
-}
-
-
-
-// Головний клас програми
-
-class Program
-
-{
-
     static void Main(string[] args)
 
     {
-<<<<<<< HEAD
         // Використовуємо класи з нашого простору імен.
         using MathFunctions;
 
@@ -352,32 +168,12 @@
         Console.WriteLine();
 
         // --- Дробова функція ---
-=======
-
-        // --- Створення та робота з об'єктом "дробово-лінійна функція" ---
-
-        Console.WriteLine("--- Дробово-лінійна функція ---");
-
-        FractionalLinearFunction linearFunc = new FractionalLinearFunction();
-
-        linearFunc.SetCoefficients(2.0, -4.0, 1.0, 2.0); // f(x) = (2x - 4) / (x + 2)
-
-        linearFunc.DisplayCoefficients();
-
-        Console.WriteLine();
-
-
-
-        // --- Створення та робота з об'єктом "дробова функція" ---
-
->>>>>>> 11b3ef9f
         Console.WriteLine("--- Дробова функція ---");
 
         FractionalFunction fracFunc = new FractionalFunction();
 
         fracFunc.SetCoefficients(3.0, -1.0, 5.0, 1.0, 0.0, -9.0); // f(x) = (3x^2 - x + 5) / (x^2 - 9)
 
-<<<<<<< HEAD
         fracFunc.SetCoefficients(3.0, -1.0, 5.0, 1.0, 0.0, -9.0); //  f(x) = (3x^2 - x + 5) / (x^2 - 9)
 
         fracFunc.DisplayCoefficients();
@@ -391,10 +187,6 @@
         var scaledFunc = new ScaledFractionalFunction(10.0); // Масштаб 10
         scaledFunc.SetCoefficients(1.0, 1.0, 1.0, 0); // f(x) = 10 * (x+1)/x
         Console.WriteLine(scaledFunc);
-=======
-        fracFunc.DisplayCoefficients();
-
->>>>>>> 11b3ef9f
         Console.WriteLine();
 
 
@@ -408,25 +200,11 @@
         if (double.TryParse(input, out double x0))
 
         {
-<<<<<<< HEAD
             // Обробляємо обчислення в блоці try-catch
             try
             {
                 Console.WriteLine($"\nЗначення дробово-лінійної функції в точці {x0}:");
                 double result1 = linearFunc.CalculateValue(x0);
-=======
-
-            // Обчислення для першої функції
-
-            Console.WriteLine($"\nЗначення дробово-лінійної функції в точці {x0}:");
-
-            double result1 = linearFunc.CalculateValue(x0);
-
-            if (!double.IsNaN(result1))
-
-            {
-
->>>>>>> 11b3ef9f
                 Console.WriteLine($"f({x0}) = {result1}");
 
             }
@@ -435,29 +213,13 @@
                 Console.WriteLine(ex.Message);
             }
 
-<<<<<<< HEAD
             try
             {
                 Console.WriteLine($"\nЗначення дробової функції в точці {x0}:");
                 double result2 = fracFunc.CalculateValue(x0);
-=======
-
-
-            // Обчислення для другої функції
-
-            Console.WriteLine($"\nЗначення дробової функції в точці {x0}:");
-
-            double result2 = fracFunc.CalculateValue(x0);
-
-            if (!double.IsNaN(result2))
-
-            {
-
->>>>>>> 11b3ef9f
                 Console.WriteLine($"f({x0}) = {result2}");
 
             }
-<<<<<<< HEAD
             catch (DivideByZeroException ex)
             {
                 Console.WriteLine(ex.Message);
@@ -473,9 +235,6 @@
             {
                 Console.WriteLine(ex.Message);
             }
-=======
-
->>>>>>> 11b3ef9f
         }
 
         else
