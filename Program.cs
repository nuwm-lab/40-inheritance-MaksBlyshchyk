﻿using MathFunctions;
using System;

// 1. Усі класи обгорнуто в простір імен.
namespace MathFunctions
{
<<<<<<< HEAD
    /// <summary>
    /// Представляє дробово-лінійну функцію вигляду f(x) = (a1*x + a0) / (b1*x + b0).
    /// </summary>
    public class FractionalLinearFunction
    {
        // 6. "Магічне число" винесено в константу.
        private const double Epsilon = 1e-9;

        // 3. Поля зроблено приватними для кращої інкапсуляції.
        private double _a1, _a0, _b1, _b0;

        // 3. Доступ до коефіцієнтів реалізовано через властивості.
        // `get` є публічним, `protected set` дозволяє змінювати значення в дочірніх класах.
        public double A1 { get; protected set; }
        public double A0 { get; protected set; }
        public double B1 { get; protected set; }
        public double B0 { get; protected set; }

        /// <summary>
        /// Ініціалізує новий екземпляр класу з нульовими коефіцієнтами.
        /// </summary>
        public FractionalLinearFunction()
        {
            A1 = 0; A0 = 0;
            B1 = 0; B0 = 0;
        }

        /// <summary>
        /// Встановлює коефіцієнти для функції.
        /// </summary>
        /// <param name="a1Value">Коефіцієнт 'a1' у чисельнику.</param>
        /// <param name="a0Value">Коефіцієнт 'a0' у чисельнику.</param>
        /// <param name="b1Value">Коефіцієнт 'b1' у знаменнику.</param>
        /// <param name="b0Value">Коефіцієнт 'b0' у знаменнику.</param>
        public virtual void SetCoefficients(double a1Value, double a0Value, double b1Value, double b0Value)
        {
            A1 = a1Value;
            A0 = a0Value;
            B1 = b1Value;
            B0 = b0Value;
        }

        /// <summary>
        /// Обчислює значення функції в заданій точці.
        /// </summary>
        /// <param name="x">Точка, в якій обчислюється значення.</param>
        /// <returns>Результат обчислення функції.</returns>
        /// <exception cref="DivideByZeroException">Виникає, якщо знаменник дорівнює нулю.</exception>
        public virtual double CalculateValue(double x)
        {
            double denominator = B1 * x + B0;
            if (Math.Abs(denominator) < Epsilon)
            {
                // 5. Замість виводу в консоль генерується виняток.
                throw new DivideByZeroException($"Ділення на нуль: знаменник дорівнює нулю в точці x = {x}");
            }
            return (A1 * x + A0) / denominator;
        }

        /// <summary>
        /// Повертає рядкове представлення функції.
        /// </summary>
        /// <returns>Рядок, що описує функцію та її коефіцієнти.</returns>
        public override string ToString()
        {
            return $"Дробово-лінійна функція: f(x) = ({A1}x + {A0}) / ({B1}x + {B0})";
        }
    }

    /// <summary>
    /// Представляє дробову функцію вигляду f(x) = (a2*x^2 + a1*x + a0) / (b2*x^2 + b1*x + b0).
    /// </summary>
    public class FractionalFunction : FractionalLinearFunction
    {
        public double A2 { get; protected set; }
        public double B2 { get; protected set; }

        /// <summary>
        /// Встановлює коефіцієнти для дробової функції.
        /// </summary>
        public void SetCoefficients(double a2Value, double a1Value, double a0Value, double b2Value, double b1Value, double b0Value)
        {
            base.SetCoefficients(a1Value, a0Value, b1Value, b0Value);
            A2 = a2Value;
            B2 = b2Value;
        }
=======
    // Захищена константа, доступна для нащадків
    protected const double Epsilon = 1e-9;

    // Властивості для коефіцієнтів. `protected set` дозволяє змінювати їх лише зсередини класу та нащадків.
    public double A1 { get; protected set; }
    public double A0 { get; protected set; }
    public double B1 { get; protected set; }
    public double B0 { get; protected set; }

    // Конструктор
    public FractionalLinearFunction(double a1, double a0, double b1, double b0)
    {
        A1 = a1;
        A0 = a0;
        B1 = b1;
        B0 = b0;
    }

    // Метод для знаходження значення в заданій точці
    public virtual double CalculateValue(double x)
    {
        double denominator = B1 * x + B0;
        if (Math.Abs(denominator) < Epsilon) // Використовуємо спільну константу
        {
            Console.Error.WriteLine($"Помилка: Ділення на нуль в точці x = {x}");
            return double.NaN;
        }
        return (A1 * x + A0) / denominator;
    }

    // Перевизначений метод для представлення об'єкта у вигляді рядка. Більш ідіоматичний підхід, ніж DisplayCoefficients().
    public override string ToString()
    {
        return $"Функція: f(x) = ({A1}*x + {A0}) / ({B1}*x + {B0})";
    }
}
>>>>>>> 648a8d4b

        /// <inheritdoc/>
        public override double CalculateValue(double x)
        {
            double numerator = A2 * x * x + A1 * x + A0;
            double denominator = B2 * x * x + B1 * x + B0;

<<<<<<< HEAD
            if (Math.Abs(denominator) < 1e-9)
            {
                throw new DivideByZeroException($"Ділення на нуль: знаменник дорівнює нулю в точці x = {x}");
            }
            return numerator / denominator;
        }

        /// <inheritdoc/>
        public override string ToString()
        {
            return $"Дробова функція: f(x) = ({A2}x^2 + {A1}x + {A0}) / ({B2}x^2 + {B1}x + {B0})";
        }
    }

    /// <summary>
    /// (Додаткове завдання) Представляє масштабовану дробово-лінійну функцію.
    /// f(x) = scale * (a1*x + a0) / (b1*x + b0)
    /// </summary>
    public class ScaledFractionalFunction : FractionalLinearFunction
    {
        /// <summary>
        /// Коефіцієнт масштабування.
        /// </summary>
        public double Scale { get; set; }

        /// <summary>
        /// Ініціалізує новий екземпляр з коефіцієнтом масштабування 1.0.
        /// </summary>
        public ScaledFractionalFunction(double scale = 1.0)
        {
            Scale = scale;
        }

        /// <inheritdoc/>
        public override double CalculateValue(double x)
        {
            // Викликаємо реалізацію базового класу та множимо результат на коефіцієнт.
            return base.CalculateValue(x) * Scale;
        }

        /// <inheritdoc/>
        public override string ToString()
        {
            return $"Масштабована функція: f(x) = {Scale} * [({A1}x + {A0}) / ({B1}x + {B0})]";
=======
    // Конструктор, що викликає конструктор базового класу
    public FractionalFunction(double a2, double a1, double a0, double b2, double b1, double b0)
        : base(a1, a0, b1, b0)
    {
        A2 = a2;
        B2 = b2;
    }

    // Перевизначений метод для обчислення значення
    public override double CalculateValue(double x)
    {
        double numerator = A2 * x * x + A1 * x + A0;
        double denominator = B2 * x * x + B1 * x + B0;

        if (Math.Abs(denominator) < Epsilon) // Використовуємо ту саму константу з базового класу
        {
            Console.Error.WriteLine($"Помилка: Ділення на нуль в точці x = {x}");
            return double.NaN;
>>>>>>> 648a8d4b
        }
    }

    // Перевизначений метод ToString для повного представлення функції
    public override string ToString()
    {
        return $"Функція: f(x) = ({A2}*x^2 + {A1}*x + {A0}) / ({B2}*x^2 + {B1}*x + {B0})";
    }
}

// Головний клас програми
class Program
{
    static void Main(string[] args)
    {
<<<<<<< HEAD
        // Використовуємо класи з нашого простору імен.
        using MathFunctions;

        // --- Дробово-лінійна функція ---
        Console.WriteLine("--- Дробово-лінійна функція ---");
        var linearFunc = new FractionalLinearFunction();
        linearFunc.SetCoefficients(2.0, -4.0, 1.0, 2.0);
        Console.WriteLine(linearFunc); // Використовуємо ToString()
=======
        // --- Дробово-лінійна функція ---
        Console.WriteLine("--- Дробово-лінійна функція ---");
        var linearFunc = new FractionalLinearFunction(2.0, -4.0, 1.0, 2.0);
        Console.WriteLine(linearFunc); // Неявно викликається linearFunc.ToString()
>>>>>>> 648a8d4b
        Console.WriteLine();

        // --- Дробова функція ---
        Console.WriteLine("--- Дробова функція ---");
<<<<<<< HEAD

        FractionalFunction fracFunc = new FractionalFunction();

        fracFunc.SetCoefficients(3.0, -1.0, 5.0, 1.0, 0.0, -9.0); // f(x) = (3x^2 - x + 5) / (x^2 - 9)

        fracFunc.SetCoefficients(3.0, -1.0, 5.0, 1.0, 0.0, -9.0); //  f(x) = (3x^2 - x + 5) / (x^2 - 9)

        fracFunc.DisplayCoefficients();
        var fracFunc = new FractionalFunction();
        fracFunc.SetCoefficients(3.0, -1.0, 5.0, 1.0, 0.0, -9.0);
        Console.WriteLine(fracFunc);
        Console.WriteLine();

        // --- (Додаткове завдання) Масштабована функція ---
        Console.WriteLine("--- Масштабована дробово-лінійна функція ---");
        var scaledFunc = new ScaledFractionalFunction(10.0); // Масштаб 10
        scaledFunc.SetCoefficients(1.0, 1.0, 1.0, 0); // f(x) = 10 * (x+1)/x
        Console.WriteLine(scaledFunc);
=======
        var fracFunc = new FractionalFunction(3.0, -1.0, 5.0, 1.0, 0.0, -9.0);
        Console.WriteLine(fracFunc); // Неявно викликається fracFunc.ToString()
>>>>>>> 648a8d4b
        Console.WriteLine();

        // --- Обчислення значень в точці ---
        Console.Write("Введіть точку x0 для обчислення значень функцій: ");
        if (double.TryParse(Console.ReadLine(), out double x0))
        {
            // Обробляємо обчислення в блоці try-catch
            try
            {
<<<<<<< HEAD
                Console.WriteLine($"\nЗначення дробово-лінійної функції в точці {x0}:");
                double result1 = linearFunc.CalculateValue(x0);
                Console.WriteLine($"f({x0}) = {result1}");

=======
                Console.WriteLine($"f({x0}) = {result1:F4}"); // Форматуємо вивід до 4 знаків після коми
>>>>>>> 648a8d4b
            }
            catch (DivideByZeroException ex)
            {
                Console.WriteLine(ex.Message);
            }

            try
            {
                Console.WriteLine($"\nЗначення дробової функції в точці {x0}:");
                double result2 = fracFunc.CalculateValue(x0);
                Console.WriteLine($"f({x0}) = {result2}");

            }
            catch (DivideByZeroException ex)
            {
                Console.WriteLine(ex.Message);
            }

            try
            {
                Console.WriteLine($"\nЗначення масштабованої функції в точці {x0}:");
                double result3 = scaledFunc.CalculateValue(x0);
                Console.WriteLine($"f({x0}) = {result3}");
            }
            catch (DivideByZeroException ex)
            {
<<<<<<< HEAD
                Console.WriteLine(ex.Message);
=======
                Console.WriteLine($"f({x0}) = {result2:F4}");
>>>>>>> 648a8d4b
            }
        }
        else
        {
            Console.WriteLine("Некоректне введення. Будь ласка, введіть число.");
        }
    }
}<|MERGE_RESOLUTION|>--- conflicted
+++ resolved
@@ -4,7 +4,6 @@
 // 1. Усі класи обгорнуто в простір імен.
 namespace MathFunctions
 {
-<<<<<<< HEAD
     /// <summary>
     /// Представляє дробово-лінійну функцію вигляду f(x) = (a1*x + a0) / (b1*x + b0).
     /// </summary>
@@ -91,44 +90,6 @@
             A2 = a2Value;
             B2 = b2Value;
         }
-=======
-    // Захищена константа, доступна для нащадків
-    protected const double Epsilon = 1e-9;
-
-    // Властивості для коефіцієнтів. `protected set` дозволяє змінювати їх лише зсередини класу та нащадків.
-    public double A1 { get; protected set; }
-    public double A0 { get; protected set; }
-    public double B1 { get; protected set; }
-    public double B0 { get; protected set; }
-
-    // Конструктор
-    public FractionalLinearFunction(double a1, double a0, double b1, double b0)
-    {
-        A1 = a1;
-        A0 = a0;
-        B1 = b1;
-        B0 = b0;
-    }
-
-    // Метод для знаходження значення в заданій точці
-    public virtual double CalculateValue(double x)
-    {
-        double denominator = B1 * x + B0;
-        if (Math.Abs(denominator) < Epsilon) // Використовуємо спільну константу
-        {
-            Console.Error.WriteLine($"Помилка: Ділення на нуль в точці x = {x}");
-            return double.NaN;
-        }
-        return (A1 * x + A0) / denominator;
-    }
-
-    // Перевизначений метод для представлення об'єкта у вигляді рядка. Більш ідіоматичний підхід, ніж DisplayCoefficients().
-    public override string ToString()
-    {
-        return $"Функція: f(x) = ({A1}*x + {A0}) / ({B1}*x + {B0})";
-    }
-}
->>>>>>> 648a8d4b
 
         /// <inheritdoc/>
         public override double CalculateValue(double x)
@@ -136,7 +97,6 @@
             double numerator = A2 * x * x + A1 * x + A0;
             double denominator = B2 * x * x + B1 * x + B0;
 
-<<<<<<< HEAD
             if (Math.Abs(denominator) < 1e-9)
             {
                 throw new DivideByZeroException($"Ділення на нуль: знаменник дорівнює нулю в точці x = {x}");
@@ -181,26 +141,6 @@
         public override string ToString()
         {
             return $"Масштабована функція: f(x) = {Scale} * [({A1}x + {A0}) / ({B1}x + {B0})]";
-=======
-    // Конструктор, що викликає конструктор базового класу
-    public FractionalFunction(double a2, double a1, double a0, double b2, double b1, double b0)
-        : base(a1, a0, b1, b0)
-    {
-        A2 = a2;
-        B2 = b2;
-    }
-
-    // Перевизначений метод для обчислення значення
-    public override double CalculateValue(double x)
-    {
-        double numerator = A2 * x * x + A1 * x + A0;
-        double denominator = B2 * x * x + B1 * x + B0;
-
-        if (Math.Abs(denominator) < Epsilon) // Використовуємо ту саму константу з базового класу
-        {
-            Console.Error.WriteLine($"Помилка: Ділення на нуль в точці x = {x}");
-            return double.NaN;
->>>>>>> 648a8d4b
         }
     }
 
@@ -216,7 +156,6 @@
 {
     static void Main(string[] args)
     {
-<<<<<<< HEAD
         // Використовуємо класи з нашого простору імен.
         using MathFunctions;
 
@@ -225,17 +164,10 @@
         var linearFunc = new FractionalLinearFunction();
         linearFunc.SetCoefficients(2.0, -4.0, 1.0, 2.0);
         Console.WriteLine(linearFunc); // Використовуємо ToString()
-=======
-        // --- Дробово-лінійна функція ---
-        Console.WriteLine("--- Дробово-лінійна функція ---");
-        var linearFunc = new FractionalLinearFunction(2.0, -4.0, 1.0, 2.0);
-        Console.WriteLine(linearFunc); // Неявно викликається linearFunc.ToString()
->>>>>>> 648a8d4b
         Console.WriteLine();
 
         // --- Дробова функція ---
         Console.WriteLine("--- Дробова функція ---");
-<<<<<<< HEAD
 
         FractionalFunction fracFunc = new FractionalFunction();
 
@@ -254,10 +186,6 @@
         var scaledFunc = new ScaledFractionalFunction(10.0); // Масштаб 10
         scaledFunc.SetCoefficients(1.0, 1.0, 1.0, 0); // f(x) = 10 * (x+1)/x
         Console.WriteLine(scaledFunc);
-=======
-        var fracFunc = new FractionalFunction(3.0, -1.0, 5.0, 1.0, 0.0, -9.0);
-        Console.WriteLine(fracFunc); // Неявно викликається fracFunc.ToString()
->>>>>>> 648a8d4b
         Console.WriteLine();
 
         // --- Обчислення значень в точці ---
@@ -267,14 +195,10 @@
             // Обробляємо обчислення в блоці try-catch
             try
             {
-<<<<<<< HEAD
                 Console.WriteLine($"\nЗначення дробово-лінійної функції в точці {x0}:");
                 double result1 = linearFunc.CalculateValue(x0);
                 Console.WriteLine($"f({x0}) = {result1}");
 
-=======
-                Console.WriteLine($"f({x0}) = {result1:F4}"); // Форматуємо вивід до 4 знаків після коми
->>>>>>> 648a8d4b
             }
             catch (DivideByZeroException ex)
             {
@@ -301,11 +225,7 @@
             }
             catch (DivideByZeroException ex)
             {
-<<<<<<< HEAD
                 Console.WriteLine(ex.Message);
-=======
-                Console.WriteLine($"f({x0}) = {result2:F4}");
->>>>>>> 648a8d4b
             }
         }
         else
