﻿using System;

// Базовий клас для дробово-лінійної функції
// f(x) = (a1*x + a0) / (b1*x + b0)
public class FractionalLinearFunction
{
    // Коефіцієнти доступні для наслідування
    protected double a1, a0;
    protected double b1, b0;

    // Конструктор
    public FractionalLinearFunction()
    {
        a1 = 0; a0 = 0;
        b1 = 0; b0 = 0;
    }

    // Метод для задання коефіцієнтів
    public virtual void SetCoefficients(double a1_val, double a0_val, double b1_val, double b0_val)
    {
        a1 = a1_val;
        a0 = a0_val;
        b1 = b1_val;
        b0 = b0_val;
    }

    // Метод для виведення коефіцієнтів на екран
    public virtual void DisplayCoefficients()
    {
        Console.WriteLine("Функція: (a1*x + a0) / (b1*x + b0)");
        Console.WriteLine($"Коефіцієнти чисельника: a1 = {a1}, a0 = {a0}");
        Console.WriteLine($"Коефіцієнти знаменника: b1 = {b1}, b0 = {b0}");
    }

    // Метод для знаходження значення в заданій точці
    public virtual double CalculateValue(double x)
    {
        double denominator = b1 * x + b0;
        if (Math.Abs(denominator) < 1e-9) // Перевірка на ділення на нуль
        {
            Console.Error.WriteLine($"Помилка: Ділення на нуль! Знаменник дорівнює нулю в точці x = {x}");
            return double.NaN; // Повертаємо "не число"
        }
        return (a1 * x + a0) / denominator;
    }
}

// Похідний клас для дробової функції
// f(x) = (a2*x^2 + a1*x + a0) / (b2*x^2 + b1*x + b0)
public class FractionalFunction : FractionalLinearFunction
{
    private double a2;
    private double b2;

    // Конструктор
    public FractionalFunction() : base() // Виклик конструктора базового класу
    {
        a2 = 0;
        b2 = 0;
    }

    // Новий метод для задання всіх коефіцієнтів
    public void SetCoefficients(double a2_val, double a1_val, double a0_val, double b2_val, double b1_val, double b0_val)
    {
        // Встановлюємо спільні коефіцієнти через метод базового класу
        base.SetCoefficients(a1_val, a0_val, b1_val, b0_val);
        // Встановлюємо нові коефіцієнти
        a2 = a2_val;
        b2 = b2_val;
    }

    // Перевизначений метод для виведення коефіцієнтів
    public override void DisplayCoefficients()
    {
        Console.WriteLine("Функція: (a2*x^2 + a1*x + a0) / (b2*x^2 + b1*x + b0)");
        Console.WriteLine($"Коефіцієнти чисельника: a2 = {a2}, a1 = {a1}, a0 = {a0}");
        Console.WriteLine($"Коефіцієнти знаменника: b2 = {b2}, b1 = {b1}, b0 = {b0}");
    }

    // Перевизначений метод для знаходження значення в точці
    public override double CalculateValue(double x)
    {
        double numerator = a2 * x * x + a1 * x + a0;
        double denominator = b2 * x * x + b1 * x + b0;

        if (Math.Abs(denominator) < 1e-9) // Перевірка на ділення на нуль
        {
            Console.Error.WriteLine($"Помилка: Ділення на нуль! Знаменник дорівнює нулю в точці x = {x}");
            return double.NaN;
        }
        return numerator / denominator;
    }
}

// Головний клас програми
class Program
{
    static void Main(string[] args)
    {
        // --- Створення та робота з об'єктом "дробово-лінійна функція" ---
        Console.WriteLine("--- Дробово-лінійна функція ---");
        FractionalLinearFunction linearFunc = new FractionalLinearFunction();
        linearFunc.SetCoefficients(2.0, -4.0, 1.0, 2.0); // f(x) = (2x - 4) / (x + 2)
        linearFunc.DisplayCoefficients();
        Console.WriteLine();

        // --- Створення та робота з об'єктом "дробова функція" ---
        Console.WriteLine("--- Дробова функція ---");
        FractionalFunction fracFunc = new FractionalFunction();
<<<<<<< HEAD
        fracFunc.SetCoefficients(3.0, -1.0, 5.0, 1.0, 0.0, -9.0); // f(x) = (3x^2 - x + 5) / (x^2 - 9)
=======
        fracFunc.SetCoefficients(3.0, -1.0, 5.0, 1.0, 0.0, -9.0); //  f(x) = (3x^2 - x + 5) / (x^2 - 9)
>>>>>>> d9e4b1b5
        fracFunc.DisplayCoefficients();
        Console.WriteLine();

        // --- Обчислення значень в точці ---
        Console.Write("Введіть точку x0 для обчислення значень функцій: ");
        string input = Console.ReadLine();
        if (double.TryParse(input, out double x0))
        {
            // Обчислення для першої функції
            Console.WriteLine($"\nЗначення дробово-лінійної функції в точці {x0}:");
            double result1 = linearFunc.CalculateValue(x0);
            if (!double.IsNaN(result1))
            {
                Console.WriteLine($"f({x0}) = {result1}");
            }

            // Обчислення для другої функції
            Console.WriteLine($"\nЗначення дробової функції в точці {x0}:");
            double result2 = fracFunc.CalculateValue(x0);
            if (!double.IsNaN(result2))
            {
                Console.WriteLine($"f({x0}) = {result2}");
            }
        }
        else
        {
            Console.WriteLine("Некоректне введення. Будь ласка, введіть число.");
        }
    }
}<|MERGE_RESOLUTION|>--- conflicted
+++ resolved
@@ -107,11 +107,11 @@
         // --- Створення та робота з об'єктом "дробова функція" ---
         Console.WriteLine("--- Дробова функція ---");
         FractionalFunction fracFunc = new FractionalFunction();
-<<<<<<< HEAD
+
         fracFunc.SetCoefficients(3.0, -1.0, 5.0, 1.0, 0.0, -9.0); // f(x) = (3x^2 - x + 5) / (x^2 - 9)
-=======
+
         fracFunc.SetCoefficients(3.0, -1.0, 5.0, 1.0, 0.0, -9.0); //  f(x) = (3x^2 - x + 5) / (x^2 - 9)
->>>>>>> d9e4b1b5
+
         fracFunc.DisplayCoefficients();
         Console.WriteLine();
 
