--- conflicted
+++ resolved
@@ -162,7 +162,13 @@
 
         // --- Дробова функція ---
         Console.WriteLine("--- Дробова функція ---");
-<<<<<<< HEAD
+        FractionalFunction fracFunc = new FractionalFunction();
+
+        fracFunc.SetCoefficients(3.0, -1.0, 5.0, 1.0, 0.0, -9.0); // f(x) = (3x^2 - x + 5) / (x^2 - 9)
+
+        fracFunc.SetCoefficients(3.0, -1.0, 5.0, 1.0, 0.0, -9.0); //  f(x) = (3x^2 - x + 5) / (x^2 - 9)
+
+        fracFunc.DisplayCoefficients();
         var fracFunc = new FractionalFunction();
         fracFunc.SetCoefficients(3.0, -1.0, 5.0, 1.0, 0.0, -9.0);
         Console.WriteLine(fracFunc);
@@ -173,15 +179,6 @@
         var scaledFunc = new ScaledFractionalFunction(10.0); // Масштаб 10
         scaledFunc.SetCoefficients(1.0, 1.0, 1.0, 0); // f(x) = 10 * (x+1)/x
         Console.WriteLine(scaledFunc);
-=======
-        FractionalFunction fracFunc = new FractionalFunction();
-
-        fracFunc.SetCoefficients(3.0, -1.0, 5.0, 1.0, 0.0, -9.0); // f(x) = (3x^2 - x + 5) / (x^2 - 9)
-
-        fracFunc.SetCoefficients(3.0, -1.0, 5.0, 1.0, 0.0, -9.0); //  f(x) = (3x^2 - x + 5) / (x^2 - 9)
-
-        fracFunc.DisplayCoefficients();
->>>>>>> ebd70145
         Console.WriteLine();
 
         // --- Обчислення значень в точці ---
